/**
 * @file main.cxx
 * @brief Main program for flash-track matching data preparation
 * 
 * This program implements steps 2-3 of the data preparation pipeline:
 * - Apply quality cuts to cosmic ray tracks
 * - Match optical flashes with cosmic ray tracks
 * - Integrate CRT information when available
 */

#include <iostream>
#include <string>
#include <vector>
#include <map>
#include <memory>
#include <chrono>

// ROOT includes
#include <TFile.h>
#include <TTree.h>
#include <TChain.h>

// ubdl includes (conditional compilation)
// TODO: Add proper UBDL includes when implementing ROOT I/O
// The skeleton currently uses dummy data for compilation testing

// Local includes
#include "DataStructures.h"
#include "CosmicTrackSelector.h"
#include "FlashTrackMatcher.h"
#include "CRTMatcher.h"
#include "FlashMatchOutputData.h"
#include "LarliteDataInterface.h"
#include "CosmicRecoInput.h"

using namespace flashmatch::dataprep;

/**
 * @brief Program configuration structure
 */
struct ProgramConfig {
    std::string input_file;
    std::string output_file;
    std::string quality_cuts_config;
    std::string flash_matching_config;
    std::string debug_output_file;
    
    int max_events = -1;
    int start_event = 0;
    int verbosity = 1;
    bool debug_mode = false;
    bool enable_crt = true;
    
    ProgramConfig() = default;
};

/**
 * @brief Print program usage
 */
void PrintUsage(std::string& program_name) {
    std::cout << "Usage: " << program_name << " [OPTIONS]\n\n"
              << "Flash-Track Matching Data Preparation\n"
              << "Applies quality cuts and performs flash-track matching on cosmic ray data\n\n"
              << "Required Arguments:\n"
              << "  --input FILE              Input ROOT file from cosmic reconstruction\n"
              << "  --output FILE             Output ROOT file with matched data\n\n"
              << "Optional Arguments:\n"
              << "  --config FILE             Quality cuts configuration (YAML)\n"
              << "  --flash-config FILE       Flash matching configuration (YAML)\n"
              << "  --debug-output FILE       Debug output file\n"
              << "  --max-events N            Maximum number of events to process\n"
              << "  --start-event N           Starting event number (default: 0)\n"
              << "  --verbosity N             Verbosity level 0-3 (default: 1)\n"
              << "  --debug                   Enable debug mode\n"
              << "  --no-crt                  Disable CRT matching\n"
              << "  --help                    Display this help message\n\n"
              << "Examples:\n"
              << "  " << program_name << " --input cosmic_tracks.root --output matched_data.root\n"
              << "  " << program_name << " --input cosmic_tracks.root --output matched_data.root \\\n"
              << "    --config quality_cuts.yaml --flash-config flash_matching.yaml --debug\n\n";
}

/**
 * @brief Parse command line arguments
 */
bool ParseArguments(int argc, char* argv[], ProgramConfig& config) {
    for (int i = 1; i < argc; ++i) {
        std::string arg = argv[i];
        
        if (arg == "--help" || arg == "-h") {
            return false;
        } else if (arg == "--input" && i + 1 < argc) {
            config.input_file = argv[++i];
        } else if (arg == "--output" && i + 1 < argc) {
            config.output_file = argv[++i];
        } else if (arg == "--config" && i + 1 < argc) {
            config.quality_cuts_config = argv[++i];
        } else if (arg == "--flash-config" && i + 1 < argc) {
            config.flash_matching_config = argv[++i];
        } else if (arg == "--debug-output" && i + 1 < argc) {
            config.debug_output_file = argv[++i];
        } else if (arg == "--max-events" && i + 1 < argc) {
            config.max_events = std::atoi(argv[++i]);
        } else if (arg == "--start-event" && i + 1 < argc) {
            config.start_event = std::atoi(argv[++i]);
        } else if (arg == "--verbosity" && i + 1 < argc) {
            config.verbosity = std::atoi(argv[++i]);
        } else if (arg == "--debug") {
            config.debug_mode = true;
        } else if (arg == "--no-crt") {
            config.enable_crt = false;
        } else {
            std::cerr << "Error: Unknown argument " << arg << std::endl;
            return false;
        }
    }
    
    // Check required arguments
    if (config.input_file.empty()) {
        std::cerr << "Error: Input file is required" << std::endl;
        return false;
    }
    
    if (config.output_file.empty()) {
        std::cerr << "Error: Output file is required" << std::endl;
        return false;
    }

    return true;
}

/**
 * @brief Load event data from ROOT file
 * @param file_path Path to input ROOT file
 * @param event_data Output event data structure
 * @param entry Entry number to load
 * @return true if successful
 */
bool LoadDummyData(std::string& file_path, EventData& event_data, int entry) {
    // TODO: Implement ROOT file reading
    // This would read the cosmic reconstruction output and populate EventData structure
    // For now, create dummy data for compilation

    event_data.run = 1;
    event_data.subrun = 1;
    event_data.event = entry;

    // Create dummy cosmic track
    CosmicTrack dummy_track;
    dummy_track.track_length = 100.0;
    dummy_track.total_charge = 1000.0;
    dummy_track.hit_density = 10.0;
    dummy_track.boundary_distance = 20.0;
    event_data.cosmic_tracks.push_back(dummy_track);
    
    // Create dummy optical flash
    OpticalFlash dummy_flash;
    dummy_flash.flash_time = 5.0;
    dummy_flash.total_pe = 500.0;
    event_data.optical_flashes.push_back(dummy_flash);
    
    return true;
}


/**
 * @brief Load event data from ROOT file
 * @param file_path Path to input ROOT file
 * @param event_data Output event data structure
 * @param entry Entry number to load
 * @return true if successful
 */
bool LoadEventData(std::string& file_path, EventData& event_data, int entry) {
    // TODO: Implement ROOT file reading
    // This would read the cosmic reconstruction output and populate EventData structure
    // For now, create dummy data for compilation

    event_data.run = 1;
    event_data.subrun = 1;
    event_data.event = entry;

    n_points = track.NumberTrajectoryPoints()
    if (n_points > 0) {
	    std::list<int> pointsX;
        std::list<int> pointsY;
        std::list<int> pointsZ;

	    for (j = 0, j < n_points, j++) {
		    double pos = track.LocationAtPoint(j);
            pointsX.push_back(pos.X);
            pointsY.push_back(pos.Y);
            pointsZ.push_back(pos.Z);
        }
    }
    return true;
}


/**
 * @brief Save processed event data to ROOT file
 * @param file_path Path to output ROOT file
 * @param event_data Event data to save
 * @return true if successful
 */
bool SaveEventData(std::string& file_path, EventData& event_data) {
    // TODO: Implement ROOT file writing
    // This would save the processed event data to output ROOT file
    std::cout << "Saving event data to " << file_path << std::endl;
    return true;
}

/**
 * @brief Process a single event
 */
bool ProcessEvent(EventData& input_data, 
                  EventData& output_data,
                  CosmicTrackSelector& track_selector,
                  FlashTrackMatcher& flash_matcher,
                  CRTMatcher& crt_matcher,
                  ProgramConfig& config) {
    


    if (config.verbosity >= 2) {
        std::cout << "Processing event " << input_data.run << ":" 
                  << input_data.subrun << ":" << input_data.event << std::endl;
        std::cout << "  Input tracks: " << input_data.cosmic_tracks.size() << std::endl;
        std::cout << "  Input flashes: " << input_data.optical_flashes.size() << std::endl;
    }

    // // Step 1: Apply quality cuts to tracks
    // for (auto& track : input_data.cosmic_tracks) {
    //     if (track_selector.PassesQualityCuts(track)) {
    //         output_data.cosmic_tracks.push_back(track);
    //     }
    // }

    // if (config.verbosity >= 2) {
    //     std::cout << "  Quality tracks: " << output_data.cosmic_tracks.size() << std::endl;
    // }
    
    // // Step 2: Perform flash-track matching
    // if (!output_data.cosmic_tracks.empty() && !input_data.optical_flashes.empty()) {
    //     output_data.flash_track_matches = flash_matcher.FindMatches(input_data);

    //     if (config.verbosity >= 2) {
    //         std::cout << "  Flash matches: " << output_data.flash_track_matches.size() << std::endl;
    //     }
    // }
    
    // Step X: CRT Matcher

    // // Update event-level statistics
    // output_data.num_quality_tracks = output_data.cosmic_tracks.size();
    // output_data.num_matched_flashes = output_data.flash_track_matches.size();

    return true;
}

/**
 * @brief Main program entry point
 */
int main(int argc, char* argv[]) {

    auto start_time = std::chrono::high_resolution_clock::now();

    // Parse command line arguments
    ProgramConfig config;
    if (!ParseArguments(argc, argv, config)) {
        std::string programName = argv[0];
        PrintUsage(programName);
        return 1;
    }

    // Set debug environment if requested
    if (config.debug_mode) {
        setenv("FLASHMATCH_DEBUG", "1", 1);
        setenv("FLASHMATCH_LOG_LEVEL", "DEBUG", 1);
    }

    std::cout << "Flash-Track Matching Data Preparation" << std::endl;
    std::cout << "=====================================" << std::endl;
    std::cout << "Input file: " << config.input_file << std::endl;
    std::cout << "Output file: " << config.output_file << std::endl;
    if (!config.quality_cuts_config.empty()) {
        std::cout << "Quality cuts config: " << config.quality_cuts_config << std::endl;
    }
    if (!config.flash_matching_config.empty()) {
        std::cout << "Flash matching config: " << config.flash_matching_config << std::endl;
    }
    std::cout << "CRT matching: " << (config.enable_crt ? "enabled" : "disabled") << std::endl;
    std::cout << std::endl;

    // Initialize processing components
    QualityCutConfig quality_config;
    FlashMatchConfig flash_config;

    // Load configurations if provided
    CosmicTrackSelector track_selector(quality_config);
    if (!config.quality_cuts_config.empty()) {
        if (!track_selector.LoadConfigFromFile(config.quality_cuts_config)) {
            std::cerr << "Warning: Could not load quality cuts config, using defaults" << std::endl;
        }
    }

    FlashTrackMatcher flash_matcher(flash_config);
    if (!config.flash_matching_config.empty()) {
        if (!flash_matcher.LoadConfigFromFile(config.flash_matching_config)) {
            std::cerr << "Warning: Could not load flash matching config, using defaults" << std::endl;
        }
    }

    CRTMatcher crt_matcher;

    // Process events
    int events_processed = 0;
    int events_with_matches = 0;

    // Load the input file
    CosmicRecoInput cosmic_reco_input_file( config.input_file );

    std::cout << "Loaded input file. Number of entries: " << cosmic_reco_input_file.get_num_entries() << std::endl;

    // TODO: Implement proper event loop over ROOT file
    // For now, process a dummy set of events
<<<<<<< HEAD
    int total_events = (config.max_events > 0) ? config.max_events : 10; // Change when testing is over!
=======
    int total_events = (config.max_events > 0) ? config.max_events : cosmic_reco_input_file.get_num_entries();
    int end_entry = config.start_event + total_events;
    if ( end_entry > total_events )
        end_entry = total_events;
>>>>>>> 000f8456

    // Define the output file
    FlashMatchOutputData output_file( config.output_file, false ); 

    std::cout << "Starting Event Loop" << std::endl;
    std::cout << "Start entry: " << config.start_event << std::endl;
    std::cout << "End entry: " << end_entry << std::endl;

    for (int entry = config.start_event; entry < end_entry; ++entry) {
        
        std::cout << "[ENTRY " << entry << "]" << std::endl;

        cosmic_reco_input_file.load_entry( entry );

        EventData input_data;
        input_data.run    = cosmic_reco_input_file.get_run();
        input_data.subrun = cosmic_reco_input_file.get_subrun();
        input_data.event  = cosmic_reco_input_file.get_event();

        input_data.optical_flashes = convert_event_opflashes( cosmic_reco_input_file.get_opflash_v() );
        std::cout << "  number of optical flashes: " << input_data.optical_flashes.size() << std::endl;

        input_data.cosmic_tracks = convert_event_trackinfo( 
            cosmic_reco_input_file.get_track_v(),
            cosmic_reco_input_file.get_hitinfo_v()
        );
        std::cout << "  number of cosmic tracks: " << input_data.cosmic_tracks.size() << std::endl;

        input_data.crt_tracks = convert_event_crttracks( cosmic_reco_input_file.get_crttrack_v() );
        std::cout << "  number of CRT tracks: " << input_data.crt_tracks.size() << std::endl;

        input_data.crt_hits   = convert_event_crthits( cosmic_reco_input_file.get_crthit_v() );
        std::cout << "  number of CRT hits: " << input_data.crt_hits.size() << std::endl;

    //     // Load event data
    //     if (!LoadEventData(config.input_file, input_data, entry)) {
    //         std::cerr << "Error loading event " << entry << std::endl;
    //         continue;
    //     }

        EventData output_data;

        // Process event
        if (ProcessEvent(input_data, output_data, track_selector, flash_matcher, 
                        crt_matcher, config)) {

            // Save processed data
            int num_matches_saves = output_file.saveEventMatches();

            events_processed++;
            if ( num_matches_saves > 0) {
                events_with_matches++;
            }

            if (config.verbosity >= 1 && events_processed % 100 == 0) {
                std::cout << "Processed " << events_processed << " events..." << std::endl;
            }
        }
    }

    auto end_time = std::chrono::high_resolution_clock::now();
    auto duration = std::chrono::duration_cast<std::chrono::seconds>(end_time - start_time);

    // Print final statistics
    std::cout << std::endl;
    std::cout << "Processing Complete!" << std::endl;
    std::cout << "===================" << std::endl;
    std::cout << "Events processed: " << events_processed << std::endl;
    std::cout << "Events with matches: " << events_with_matches << std::endl;
    std::cout << "Processing time: " << duration.count() << " seconds" << std::endl;
    std::cout << std::endl;

    // Print component statistics
    if (config.verbosity >= 1) {
        std::cout << "Quality Cut Statistics:" << std::endl;
        track_selector.PrintStatistics();
        std::cout << std::endl;

        std::cout << "Flash Matching Statistics:" << std::endl;
        flash_matcher.PrintStatistics();
        std::cout << std::endl;

        if (config.enable_crt) {
            std::cout << "CRT Matching Statistics:" << std::endl;
            crt_matcher.PrintStatistics();
            std::cout << std::endl;
        }
    }

    output_file.writeTree();
    output_file.closeFile();

    std::cout << "Output saved to: " << config.output_file << std::endl;

    return 0;
}<|MERGE_RESOLUTION|>--- conflicted
+++ resolved
@@ -323,14 +323,10 @@
 
     // TODO: Implement proper event loop over ROOT file
     // For now, process a dummy set of events
-<<<<<<< HEAD
-    int total_events = (config.max_events > 0) ? config.max_events : 10; // Change when testing is over!
-=======
     int total_events = (config.max_events > 0) ? config.max_events : cosmic_reco_input_file.get_num_entries();
     int end_entry = config.start_event + total_events;
     if ( end_entry > total_events )
         end_entry = total_events;
->>>>>>> 000f8456
 
     // Define the output file
     FlashMatchOutputData output_file( config.output_file, false ); 
